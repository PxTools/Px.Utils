--- conflicted
+++ resolved
@@ -1,4 +1,4 @@
-﻿using PxUtils.PxFile;
+using PxUtils.PxFile;
 using System.Text;
 using System.Text.RegularExpressions;
 using System.Globalization;
@@ -395,7 +395,6 @@
             return -1;
         }
 
-<<<<<<< HEAD
         internal static string CleanValue(string value, PxFileSyntaxConf syntaxConf, ValueType? type)
         {
             if (type == null || type == ValueType.Boolean || type == ValueType.Number)
@@ -404,7 +403,8 @@
             }
 
             return CleanString(value, syntaxConf).Replace(syntaxConf.Symbols.Key.StringDelimeter.ToString(), "");
-=======
+        }
+      
         private static bool GetTimeValueFormat(string input, out ValueType? valueFormat, PxFileSyntaxConf syntaxConf)
         {
             string timeIntervalIndicator = syntaxConf.Tokens.Time.TimeIntervalIndicator;
@@ -537,7 +537,6 @@
             {
                 return null;
             }
->>>>>>> 184fca61
         }
 
         private static void HandleStringDelimiter(ref bool insideString, ref bool insideSection, bool ignoreStringContents, StringBuilder sectionBuilder, List<string> sections, List<int> startIndexes, int i)
