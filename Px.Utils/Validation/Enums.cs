--- conflicted
+++ resolved
@@ -18,14 +18,9 @@
         ListOfStrings,
         Number,
         Boolean,
-<<<<<<< HEAD
-        Timeval,
-        DateTime
-=======
         DateTime,
         TimeValRange,
         TimeValSeries
->>>>>>> 184fca61
     }
 
     /// <summary>
