# Px.Utils

Px.Utils is a .NET library for reading and processing px files and processing data in px-type cube format. The goal of this library is to offer a high performance and easy to use library that can be integrated into any .NET project. This project aims to follow these core design principles:

### High performance
Everything is designed with performance in mind. Px files are commonly used in webserver environments where performance and low memory usage is important.
### Be as unopinionated as possible
We do not want to limit the user if not absolutely necessary. There are variations in the metadata between users and we want to support as many as possible.
### High modularity
Extending the library with a new features should be as easy as possible and every module should be useable on its own.

## Installation
Px.Utils can be installed using .NET CLI or NuGet Package Manager.

### .NET CL
#### Latest
```bash
dotnet add package Px.Utils
```
#### Specific version
```bash
dotnet add package Px.Utils --version 1.0.0
```


### NuGet Package Manager
#### Latest
```bash
nuget install Px.Utils
```
#### Specific version
```bash
nuget install Px.Utils -Version 1.0.0
```

## Features

### Reading the px files
TBA

### Validation

#### Px file validation
Px files can be validated either as a whole by using PxFileValidator or by using individual validators - SyntaxValidator, ContentValidator and DataValidator - for different parts of the file. Custom validation functions or validator classes can be added to the validation processes.

##### PxFileValidator
PxFileValidator is a class that validates the whole px file including its data, metadata syntax and metadata contents. The class can be instantiated with the following parameters:
- stream (Stream): The stream of the px file to be validated
- filename (string): Name of the file to be validated
- encoding (Encoding, optional): Encoding of the px file. Default is Encoding.Default
- syntaxConf (PxFileSyntaxConf, optional): Object that contains px file syntax configuration tokens and symbols.

Custom validator objects can be injected by calling the SetCustomValidatorFunctions or SetCustomValidators methods of the PxFileValidator object. Custom validators must implement either the IPxFileValidator or IPxFileValidatorAsync interface. Custom validation methods are stored in CustomSyntaxValidationFunctions and CustomContentValidationFunctions objects for syntax and content validation processes respectively.

Once the PxFileValidator object is instantiated, either the Validate or ValidateAsync method can be called to validate the px file. The Validate method returns a ValidationResult object that contains the validation results as ValidationFeedbackItem object array.

##### SyntaxValidator
SyntaxValidator is a class that validates the syntax of a px file's metadata. It needs to be run before other validators, because both the ContentValidator and DataValidator require information from the SyntaxValidationResult object that SyntaxValidator Validate and ValidateAsync methods return.
The class can be instantiated with the following parameters:
- stream (Stream): The stream of the px file to be validated
- encoding (Encoding): Encoding of the px file.
- filename (string): Name of the file to be validated
- syntaxConf (PxFileSyntaxConf, optional): Object that contains px file syntax configuration tokens and symbols.
- customValidationFunctions (CustomSyntaxValidationFunctions, optional): Object that contains custom validation functions for the syntax validation process.
- leaveStreamOpen (bool, optional): If true, the stream will not be closed after the validation process. Default is false.

##### ContentValidator
ContentValidator class validates the integrity of the contents of a px file's metadata. It needs to be run after the SyntaxValidator, because it requires information from the SyntaxValidationResult object that SyntaxValidator Validate and ValidateAsync methods return.
The class can be instantiated with the following parameters:
- filename (string): Name of the file to be validated
- encoding (Encoding): Encoding of the px file.
- entries (ValidationStructuredEntry[]): Array of ValidationStructuredEntry objects that contain the metadata entries of the px file. This object is returned by the SyntaxValidator Validate and ValidateAsync methods.
- customContentValidationFunctions (CustomContentValidationFunctions, optional): Object that contains custom functions for validating the px file metadata contents.
- syntaxConf (PxFileSyntaxConf, optional): Object that contains px file syntax configuration tokens and symbols.

##### DataValidator
DataValidator class is used to validate the data section of a px file. It needs to be run after the SyntaxValidator, because it requires information from both the SyntaxValidationResult and ContentValidationResult objects that SyntaxValidator and ContentValidator Validate and ValidateAsync methods return.
The class can be instantiated with the following parameters:
- stream (Stream): Px file stream to be validated
- rowLen (int): Length of one row of Px file data. ContentValidationResult object contains this information.
- numOfRows (int): Amount of rows of Px file data. This information is also stored in ContentValidationResult object.
- filename (string): Name of the file being validated
- startRow (long): The row number where the data section starts. This information is stored in the SyntaxValidationResult object.
- encoding (Encoding, optional): Encoding of the stream
- conf (PxFileSyntaxConf, optional): Syntax configuration for the Px file

#### Database validation
TBA

### Data models
TBA

### Computing
<<<<<<< HEAD

```Matrix<TData>``` class has a set of extension methods for performing basic computations for the datapoints.

#### Sum
```SumToNewValue<TData>``` computes sums of datapoints defined by a subset of values from a given dimension.
The method takes a new dimension value as a parameter that will define the resulting values.
The method also has an asyncronous variant ```SumToNewValueAsync<TData>```.  

```AddConstantToSubset<TData>``` adds a constant to a subset of datapoints. Also has an asynchronous variant ```AddConstantToSubsetAsync<TData>```.

#### Multiplication
```MultiplyToNewValue<TData>``` computes products of datapoints defined by a subset of values from a given dimension.
The method takes a new dimension value as a parameter that will define the resulting values.
The method also has an asyncronous variant ```MultiplyToNewValueAsync<TData>```.  

```MultiplySubsetByConstant<TData>``` Multiply a subset of datapoints by a constant. Also has an asynchronous variant ```MultiplySubsetByConstantAsync<TData>```.

#### Division
```DivideSubsetBySelectedValue``` divides a subset of datapoints defined by values from one dimension with datapoints defined by a value from the same dimension.
Also has an asyncronous variant ```DivideSubsetBySelectedValueAsync```

```DivideSubsetByConstant<TData>``` Divide a subset of datapoints by a constant. Also has an asynchronous variant ```DivideSubsetByConstantAsync<TData>```.

#### General

```ApplyOverDimension``` Generatas a new set datapoints by applying a function to datapoints defined by a subset of values from one dimension.
The method takes a new dimension value as a parameter that will define the resulting values.

```ApplyToSubMap``` Applies a function to a set of datapoints.

```ApplyRelative``` Applies a function to a set of datapoints defined by a subset of values from one dimension.
The method also takes a code of a value from the same dimension as a parameter which is used to define additional datapoints to be used as
an input for the function.

## Installing
TBA when published to NuGet
=======
TBA
>>>>>>> 7ba06a1f
<|MERGE_RESOLUTION|>--- conflicted
+++ resolved
@@ -91,7 +91,6 @@
 TBA
 
 ### Computing
-<<<<<<< HEAD
 
 ```Matrix<TData>``` class has a set of extension methods for performing basic computations for the datapoints.
 
@@ -124,10 +123,4 @@
 
 ```ApplyRelative``` Applies a function to a set of datapoints defined by a subset of values from one dimension.
 The method also takes a code of a value from the same dimension as a parameter which is used to define additional datapoints to be used as
-an input for the function.
-
-## Installing
-TBA when published to NuGet
-=======
-TBA
->>>>>>> 7ba06a1f
+an input for the function.